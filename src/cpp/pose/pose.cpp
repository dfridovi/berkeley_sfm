/*
 * Copyright (c) 2015, The Regents of the University of California (Regents).
 * All rights reserved.
 *
 * Redistribution and use in source and binary forms, with or without
 * modification, are permitted provided that the following conditions are
 * met:
 *
 *    1. Redistributions of source code must retain the above copyright
 *       notice, this list of conditions and the following disclaimer.
 *
 *    2. Redistributions in binary form must reproduce the above
 *       copyright notice, this list of conditions and the following
 *       disclaimer in the documentation and/or other materials provided
 *       with the distribution.
 *
 *    3. Neither the name of the copyright holder nor the names of its
 *       contributors may be used to endorse or promote products derived
 *       from this software without specific prior written permission.
 *
 * THIS SOFTWARE IS PROVIDED BY THE COPYRIGHT HOLDERS AND CONTRIBUTORS AS IS
 * AND ANY EXPRESS OR IMPLIED WARRANTIES, INCLUDING, BUT NOT LIMITED TO, THE
 * IMPLIED WARRANTIES OF MERCHANTABILITY AND FITNESS FOR A PARTICULAR PURPOSE
 * ARE DISCLAIMED. IN NO EVENT SHALL THE COPYRIGHT HOLDER OR CONTRIBUTORS BE
 * LIABLE FOR ANY DIRECT, INDIRECT, INCIDENTAL, SPECIAL, EXEMPLARY, OR
 * CONSEQUENTIAL DAMAGES (INCLUDING, BUT NOT LIMITED TO, PROCUREMENT OF
 * SUBSTITUTE GOODS OR SERVICES; LOSS OF USE, DATA, OR PROFITS; OR BUSINESS
 * INTERRUPTION) HOWEVER CAUSED AND ON ANY THEORY OF LIABILITY, WHETHER IN
 * CONTRACT, STRICT LIABILITY, OR TORT (INCLUDING NEGLIGENCE OR OTHERWISE)
 * ARISING IN ANY WAY OUT OF THE USE OF THIS SOFTWARE, EVEN IF ADVISED OF THE
 * POSSIBILITY OF SUCH DAMAGE.
 *
 * Please contact the author(s) of this library if you have any questions.
 * Authors: Erik Nelson            ( eanelson@eecs.berkeley.edu )
 *          David Fridovich-Keil   ( dfk@eecs.berkeley.edu )
 */

<<<<<<< HEAD
#include "pose.h"
=======
#include <pose/pose.h>
>>>>>>> 918bc4f4

namespace bsfm {

// Construct a new Pose from a rotation matrix and translation vector.
<<<<<<< HEAD
Pose::Pose(Matrix3d &R, Vector3d &t) {
  Rt = Matrix4d::Identity();
  Rt.block(0, 0, 3, 3) = R;
  Rt.col(3).head(3) = t;

  aa = Vector3d::Zero();
=======
Pose::Pose(Eigen::Matrix3d &R, Eigen::Vector3d &t) {
  Rt_ = Eigen::Matrix4d::Identity();
  Rt_.block(0, 0, 3, 3) = R;
  Rt_.col(3).head(3) = t;
  
  aa_ = Eigen::Vector3d::Zero();
}

// Deep copy constructor.
Pose::Pose(const Pose &other) {
  Rt_ = Eigen::Matrix4d();
  Rt_ << other.Rt_;
  aa_ << other.aa_;
>>>>>>> 918bc4f4
}

// Destroy this Pose.
Pose::~Pose() {
  //  std::cout << "Deleting Pose..." << std::endl;
}

// Project a 3D point into this Pose.
Eigen::Vector2d Pose::project(Eigen::Vector3d &pt3d) {
  Eigen::Vector4d pt3d_h = Eigen::Vector4d::Constant(1.0);
  pt3d_h.head(3) = pt3d;
<<<<<<< HEAD

  Vector4d proj_h = Rt * pt3d_h;
  Vector2d proj = proj_h.head(2);
=======
  
  Eigen::Vector4d proj_h = Rt_ * pt3d_h;
  Eigen::Vector2d proj = proj_h.head(2);
>>>>>>> 918bc4f4
  proj /= proj_h(2);

  return proj;
}

<<<<<<< HEAD
// Compose this Pose with the given pose so that both refer to the identity Pose as
=======
// Test if this pose (Rt_ only) is approximately equal to another pose.
bool Pose::isApprox(Pose &other) {
  return Rt_.isApprox(other.Rt_);
}

// Compose this Pose with the given pose so that both refer to the identity Pose as 
>>>>>>> 918bc4f4
// specified by the given Pose.
void Pose::compose(Pose &p) {
  Rt_ *= p.Rt_;
}

// Convert to axis-angle representation.
<<<<<<< HEAD
VectorXd Pose::toAxisAngle() {

=======
Eigen::VectorXd Pose::toAxisAngle() {
  
>>>>>>> 918bc4f4
  // from https://en.wikipedia.org/wiki/Axis-angle-representation
  double angle = acos(0.5 * (Rt_.trace() - 2.0));
  Eigen::Vector3d axis = Eigen::Vector3d(Rt_(2, 1) - Rt_(1, 2),
					 Rt_(0, 2) - Rt_(2, 0),
					 Rt_(1, 0) - Rt_(0, 1)) * 0.5 / sin(angle);

  axis /= axis.norm();
  aa_ = axis * angle;

  return aa_;
}

// Convert to matrix representation.
Eigen::Matrix4d Pose::fromAxisAngle() {

  // from https://en.wikipedia.org/wiki/Rotation_matrix
  double angle = aa_.norm();
  Eigen::Vector3d axis = aa_ / angle;

<<<<<<< HEAD
  Matrix3d cross;
  cross <<
=======
  Eigen::Matrix3d cross;
  cross << 
>>>>>>> 918bc4f4
    0.0, -axis(2), axis(1),
    axis(2), 0.0, -axis(0),
    -axis(1), axis(0), 0.0;

<<<<<<< HEAD
  Matrix3d tensor;
  tensor <<
=======
  Eigen::Matrix3d tensor;
  tensor << 
>>>>>>> 918bc4f4
    axis(0)*axis(0), axis(0)*axis(1), axis(0)*axis(2),
    axis(0)*axis(1), axis(1)*axis(1), axis(1)*axis(2),
    axis(0)*axis(2), axis(1)*axis(2), axis(2)*axis(2);

  Eigen::Matrix3d R = 
    cos(angle) * Eigen::Matrix3d::Identity() + 
    sin(angle) * cross + (1-cos(angle)) * tensor;
  Rt_.block(0, 0, 3, 3) = R;

  return Rt_;
}

// Print to StdOut.
void Pose::print()  {
  std::cout << "Pose matrix:\n" << Rt_ << std::endl;
  std::cout << "Pose axis-angle:\n" << aa_ << std::endl;
}

} // namespace bsfm<|MERGE_RESOLUTION|>--- conflicted
+++ resolved
@@ -35,28 +35,16 @@
  *          David Fridovich-Keil   ( dfk@eecs.berkeley.edu )
  */
 
-<<<<<<< HEAD
-#include "pose.h"
-=======
 #include <pose/pose.h>
->>>>>>> 918bc4f4
 
 namespace bsfm {
 
 // Construct a new Pose from a rotation matrix and translation vector.
-<<<<<<< HEAD
-Pose::Pose(Matrix3d &R, Vector3d &t) {
-  Rt = Matrix4d::Identity();
-  Rt.block(0, 0, 3, 3) = R;
-  Rt.col(3).head(3) = t;
-
-  aa = Vector3d::Zero();
-=======
 Pose::Pose(Eigen::Matrix3d &R, Eigen::Vector3d &t) {
   Rt_ = Eigen::Matrix4d::Identity();
   Rt_.block(0, 0, 3, 3) = R;
   Rt_.col(3).head(3) = t;
-  
+
   aa_ = Eigen::Vector3d::Zero();
 }
 
@@ -65,7 +53,6 @@
   Rt_ = Eigen::Matrix4d();
   Rt_ << other.Rt_;
   aa_ << other.aa_;
->>>>>>> 918bc4f4
 }
 
 // Destroy this Pose.
@@ -77,43 +64,27 @@
 Eigen::Vector2d Pose::project(Eigen::Vector3d &pt3d) {
   Eigen::Vector4d pt3d_h = Eigen::Vector4d::Constant(1.0);
   pt3d_h.head(3) = pt3d;
-<<<<<<< HEAD
 
-  Vector4d proj_h = Rt * pt3d_h;
-  Vector2d proj = proj_h.head(2);
-=======
-  
   Eigen::Vector4d proj_h = Rt_ * pt3d_h;
   Eigen::Vector2d proj = proj_h.head(2);
->>>>>>> 918bc4f4
   proj /= proj_h(2);
 
   return proj;
 }
 
-<<<<<<< HEAD
-// Compose this Pose with the given pose so that both refer to the identity Pose as
-=======
 // Test if this pose (Rt_ only) is approximately equal to another pose.
 bool Pose::isApprox(Pose &other) {
   return Rt_.isApprox(other.Rt_);
 }
 
-// Compose this Pose with the given pose so that both refer to the identity Pose as 
->>>>>>> 918bc4f4
+// Compose this Pose with the given pose so that both refer to the identity Pose as
 // specified by the given Pose.
 void Pose::compose(Pose &p) {
   Rt_ *= p.Rt_;
 }
 
 // Convert to axis-angle representation.
-<<<<<<< HEAD
-VectorXd Pose::toAxisAngle() {
-
-=======
 Eigen::VectorXd Pose::toAxisAngle() {
-  
->>>>>>> 918bc4f4
   // from https://en.wikipedia.org/wiki/Axis-angle-representation
   double angle = acos(0.5 * (Rt_.trace() - 2.0));
   Eigen::Vector3d axis = Eigen::Vector3d(Rt_(2, 1) - Rt_(1, 2),
@@ -133,30 +104,20 @@
   double angle = aa_.norm();
   Eigen::Vector3d axis = aa_ / angle;
 
-<<<<<<< HEAD
-  Matrix3d cross;
+  Eigen::Matrix3d cross;
   cross <<
-=======
-  Eigen::Matrix3d cross;
-  cross << 
->>>>>>> 918bc4f4
     0.0, -axis(2), axis(1),
     axis(2), 0.0, -axis(0),
     -axis(1), axis(0), 0.0;
 
-<<<<<<< HEAD
-  Matrix3d tensor;
+  Eigen::Matrix3d tensor;
   tensor <<
-=======
-  Eigen::Matrix3d tensor;
-  tensor << 
->>>>>>> 918bc4f4
     axis(0)*axis(0), axis(0)*axis(1), axis(0)*axis(2),
     axis(0)*axis(1), axis(1)*axis(1), axis(1)*axis(2),
     axis(0)*axis(2), axis(1)*axis(2), axis(2)*axis(2);
 
-  Eigen::Matrix3d R = 
-    cos(angle) * Eigen::Matrix3d::Identity() + 
+  Eigen::Matrix3d R =
+    cos(angle) * Eigen::Matrix3d::Identity() +
     sin(angle) * cross + (1-cos(angle)) * tensor;
   Rt_.block(0, 0, 3, 3) = R;
 
